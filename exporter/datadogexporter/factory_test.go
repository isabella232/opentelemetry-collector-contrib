// Copyright The OpenTelemetry Authors
//
// Licensed under the Apache License, Version 2.0 (the "License");
// you may not use this file except in compliance with the License.
// You may obtain a copy of the License at
//
//     http://www.apache.org/licenses/LICENSE-2.0
//
// Unless required by applicable law or agreed to in writing, software
// distributed under the License is distributed on an "AS IS" BASIS,
// WITHOUT WARRANTIES OR CONDITIONS OF ANY KIND, either express or implied.
// See the License for the specific language governing permissions and
// limitations under the License.
package datadogexporter

import (
	"context"
	"path"
	"testing"

	"github.com/stretchr/testify/assert"
	"github.com/stretchr/testify/require"
	"go.opentelemetry.io/collector/component"
	"go.opentelemetry.io/collector/component/componenttest"
	"go.opentelemetry.io/collector/config/configcheck"
	"go.opentelemetry.io/collector/config/configmodels"
	"go.opentelemetry.io/collector/config/configtest"
	"go.uber.org/zap"
)

// Test that the factory creates the default configuration
func TestCreateDefaultConfig(t *testing.T) {
	factory := NewFactory()
	cfg := factory.CreateDefaultConfig()

	assert.Equal(t, &Config{
		ExporterSettings: configmodels.ExporterSettings{
			TypeVal: configmodels.Type(typeStr),
			NameVal: typeStr,
		},
<<<<<<< HEAD
		API:     APIConfig{Site: "datadoghq.com"},
		Metrics: MetricsConfig{},
		Traces: TracesConfig{
			SampleRate: 1,
		},
=======

		API: APIConfig{Site: "datadoghq.com"},
>>>>>>> c8baa95f
	}, cfg, "failed to create default config")

	assert.NoError(t, configcheck.ValidateConfig(cfg))
}

func TestCreateAPIMetricsExporter(t *testing.T) {
	logger := zap.NewNop()

	factories, err := componenttest.ExampleComponents()
	assert.NoError(t, err)

	factory := NewFactory()
	factories.Exporters[configmodels.Type(typeStr)] = factory
	cfg, err := configtest.LoadConfigFile(t, path.Join(".", "testdata", "config.yaml"), factories)

	require.NoError(t, err)
	require.NotNil(t, cfg)

	ctx := context.Background()
	exp, err := factory.CreateMetricsExporter(
		ctx,
		component.ExporterCreateParams{Logger: logger},
		cfg.Exporters["datadog/api"],
	)

	assert.Nil(t, err)
	assert.NotNil(t, exp)
}<|MERGE_RESOLUTION|>--- conflicted
+++ resolved
@@ -38,16 +38,7 @@
 			TypeVal: configmodels.Type(typeStr),
 			NameVal: typeStr,
 		},
-<<<<<<< HEAD
-		API:     APIConfig{Site: "datadoghq.com"},
-		Metrics: MetricsConfig{},
-		Traces: TracesConfig{
-			SampleRate: 1,
-		},
-=======
-
 		API: APIConfig{Site: "datadoghq.com"},
->>>>>>> c8baa95f
 	}, cfg, "failed to create default config")
 
 	assert.NoError(t, configcheck.ValidateConfig(cfg))
